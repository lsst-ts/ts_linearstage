--- conflicted
+++ resolved
@@ -1,209 +1,208 @@
-__all__ = ["LinearStageCSC"]
-
-from lsst.ts.LinearStage.hardware import ZaberLSTStage, IgusLinearStageStepper
-from lsst.ts.idl.enums import LinearStage
-from lsst.ts import salobj
-import asyncio
-import pathlib
-
-
-class LinearStageCSC(salobj.ConfigurableCsc):
-    """Implements the CSC for the LinearStage.
-
-    Parameters
-    ----------
-    index : `int`
-        The index of the CSC.
-    initial_state : `salobj.State`, optional
-        The initial state of the CSC.
-    config_dir : `pathlib.Path`, optional
-    simulation_mode : `int`, optional
-
-    Attributes
-    ----------
-    component : `LinearStageComponent`
-    telemetry_task : `asyncio.Future`
-    """
-
-    valid_simulation_modes = (0, 1)
-    """The valid simulation modes for the CSC."""
-
-    def __init__(
-        self,
-        index,
-        initial_state=salobj.State.STANDBY,
-        config_dir=None,
-        simulation_mode=0,
-    ):
-        schema_path = (
-            pathlib.Path(__file__)
-            .resolve()
-            .parents[4]
-            .joinpath("schema", "LinearStage.yaml")
-        )
-        super().__init__(
-            name="LinearStage",
-            index=index,
-            schema_path=schema_path,
-            config_dir=config_dir,
-            initial_state=initial_state,
-<<<<<<< HEAD
-            simulation_mode=simulation_mode)
-        # self.component = ZaberLSTStage()
-        self.component = IgusLinearStageStepper()
-=======
-            simulation_mode=simulation_mode,
-        )
-        self.component = LinearStageComponent(simulation_mode=bool(simulation_mode))
->>>>>>> 7e0b9a7b
-        self.evt_detailedState.set_put(
-            detailedState=LinearStage.DetailedState(
-                LinearStage.DetailedState.NOTMOVINGSTATE
-            )
-        )
-        self.telemetry_task = salobj.make_done_future()
-        self.log.info("LinearStage CSC initialized")
-
-    @staticmethod
-    def get_config_pkg():
-        """Return the name of the configuration package."""
-        return "ts_config_mtcalsys"
-
-    async def configure(self, config):
-        """Configure the CSC.
-
-        Parameters
-        ----------
-        config : `types.SimpleNamespace`
-        """
-        self.component.configure(config)
-
-    @property
-    def detailed_state(self):
-        """The substate of the LinearStage.
-
-        Parameters
-        ----------
-        new_sub_state : `LinearStage.DetailedState`
-
-        Returns
-        -------
-        LinearStage.DetailedState
-            The current sub state of the LinearStage.
-        """
-        return LinearStage.DetailedState(self.evt_detailedState.data.detailedState)
-
-    @detailed_state.setter
-    def detailed_state(self, new_sub_state):
-        new_sub_state = LinearStage.DetailedState(new_sub_state)
-        self.evt_detailedState.set_put(detailedState=new_sub_state)
-
-    def allow_notmoving(self, action):
-        """Is the action happening while not moving.
-
-        Parameters
-        ----------
-        action : `str`
-            The name of the command to check.
-
-        Raises
-        ------
-        salobj.ExpectedError
-            Raised when the command is not allowed in the current state.
-        """
-        if self.detailed_state == LinearStage.DetailedState.MOVINGSTATE:
-            raise salobj.ExpectedError(
-                f"{action} not allowed in state {self.detailed_state}"
-            )
-
-    async def telemetry(self):
-        """Run the telemetry loop."""
-        while True:
-            # self.component.publish() # I think this is a bug? Need input from Eric
-            self.component.get_position()
-            self.tel_position.set_put(position=self.component.position)
-            await asyncio.sleep(self.heartbeat_interval)
-
-    async def handle_summary_state(self):
-        """Handle the summary state.
-
-        If CSC transitioning to the Disabled or Enabled state.
-
-        * Connect to the stage if not connected.
-        * Start the telemetry task if done.
-
-        Else it will disconnect the stage and cancel the telemetry task.
-        """
-        if self.disabled_or_enabled:
-            if not self.component.connected:
-                self.component.connect()
-            if self.telemetry_task.done():
-                self.telemetry_task = asyncio.create_task(self.telemetry())
-        else:
-            if self.component.connected:
-                self.component.disconnect()
-            self.telemetry_task.cancel()
-
-    async def close_tasks(self):
-        """End the telemetry loop and disconnect from the stage."""
-        await super().close_tasks()
-        self.telemetry_task.cancel()
-        if self.component.connected:
-            self.component.disconnect()
-
-    async def do_getHome(self, data):
-        """Home the stage.
-
-        Parameters
-        ----------
-        data : `cmd_getHome.DataType`
-            Command data.
-        """
-        self.assert_enabled("getHome")
-        self.allow_notmoving("getHome")
-        self.detailed_state = LinearStage.DetailedState.MOVINGSTATE
-        self.component.get_home()
-        await asyncio.sleep(3)
-        self.detailed_state = LinearStage.DetailedState.NOTMOVINGSTATE
-
-    async def do_moveAbsolute(self, data):
-        """Move the stage using absolute position.
-
-        Parameters
-        ----------
-        data : `cmd_moveAbsolute.DataType`
-            Command data.
-        """
-        self.assert_enabled("moveAbsolute")
-        self.allow_notmoving("moveAbsolute")
-        self.detailed_state = LinearStage.DetailedState.MOVINGSTATE
-        self.component.move_absolute(data.distance)
-        await asyncio.sleep(3)
-        self.detailed_state = LinearStage.DetailedState.NOTMOVINGSTATE
-
-    async def do_moveRelative(self, data):
-        """Move the stage using relative position
-
-        Parameters
-        ----------
-        data : `cmd_moveRelative.DataType`
-            Command data.
-        """
-        self.assert_enabled("moveRelative")
-        self.allow_notmoving("moveRelative")
-        self.detailed_state = LinearStage.DetailedState.MOVINGSTATE
-        self.component.move_relative(data.distance)
-        await asyncio.sleep(3)
-        self.detailed_state = LinearStage.DetailedState.NOTMOVINGSTATE
-
-    async def do_stop(self, data):
-        """Stop the stage.
-
-        Parameters
-        ----------
-        data : `cmd_stop.DataType`
-            Command data.
-        """
-        self.assert_enabled("stop")
-        self.component.stop()
-        self.detailed_state = LinearStage.DetailedState.NOTMOVINGSTATE+__all__ = ["LinearStageCSC"]
+
+from lsst.ts.LinearStage.hardware import ZaberLSTStage, IgusLinearStageStepper
+from lsst.ts.idl.enums import LinearStage
+from lsst.ts import salobj
+import asyncio
+import pathlib
+
+
+class LinearStageCSC(salobj.ConfigurableCsc):
+    """Implements the CSC for the LinearStage.
+
+    Parameters
+    ----------
+    index : `int`
+        The index of the CSC.
+    initial_state : `salobj.State`, optional
+        The initial state of the CSC.
+    config_dir : `pathlib.Path`, optional
+    simulation_mode : `int`, optional
+
+    Attributes
+    ----------
+    component : `LinearStageComponent`
+    telemetry_task : `asyncio.Future`
+    """
+
+    valid_simulation_modes = (0, 1)
+    """The valid simulation modes for the CSC."""
+
+    def __init__(
+        self,
+        index,
+        initial_state=salobj.State.STANDBY,
+        config_dir=None,
+        simulation_mode=0,
+    ):
+        schema_path = (
+            pathlib.Path(__file__)
+            .resolve()
+            .parents[4]
+            .joinpath("schema", "LinearStage.yaml")
+        )
+        super().__init__(
+            name="LinearStage",
+            index=index,
+            schema_path=schema_path,
+            config_dir=config_dir,
+            initial_state=initial_state,
+            simulation_mode=simulation_mode,
+        )
+        # FIXME
+        if False:
+            self.component = IgusLinearStageStepper(
+                simulation_mode=bool(simulation_mode)
+            )
+        self.component = ZaberLSTStage(simulation_mode=bool(simulation_mode))
+
+        self.evt_detailedState.set_put(
+            detailedState=LinearStage.DetailedState(
+                LinearStage.DetailedState.NOTMOVINGSTATE
+            )
+        )
+        self.telemetry_task = salobj.make_done_future()
+        self.log.info("LinearStage CSC initialized")
+
+    @staticmethod
+    def get_config_pkg():
+        """Return the name of the configuration package."""
+        return "ts_config_mtcalsys"
+
+    async def configure(self, config):
+        """Configure the CSC.
+
+        Parameters
+        ----------
+        config : `types.SimpleNamespace`
+        """
+        self.component.configure(config)
+
+    @property
+    def detailed_state(self):
+        """The substate of the LinearStage.
+
+        Parameters
+        ----------
+        new_sub_state : `LinearStage.DetailedState`
+
+        Returns
+        -------
+        LinearStage.DetailedState
+            The current sub state of the LinearStage.
+        """
+        return LinearStage.DetailedState(self.evt_detailedState.data.detailedState)
+
+    @detailed_state.setter
+    def detailed_state(self, new_sub_state):
+        new_sub_state = LinearStage.DetailedState(new_sub_state)
+        self.evt_detailedState.set_put(detailedState=new_sub_state)
+
+    def allow_notmoving(self, action):
+        """Is the action happening while not moving.
+
+        Parameters
+        ----------
+        action : `str`
+            The name of the command to check.
+
+        Raises
+        ------
+        salobj.ExpectedError
+            Raised when the command is not allowed in the current state.
+        """
+        if self.detailed_state == LinearStage.DetailedState.MOVINGSTATE:
+            raise salobj.ExpectedError(
+                f"{action} not allowed in state {self.detailed_state}"
+            )
+
+    async def telemetry(self):
+        """Run the telemetry loop."""
+        while True:
+            self.component.publish()
+            self.tel_position.set_put(position=self.component.position)
+            await asyncio.sleep(self.heartbeat_interval)
+
+    async def handle_summary_state(self):
+        """Handle the summary state.
+
+        If CSC transitioning to the Disabled or Enabled state.
+
+        * Connect to the stage if not connected.
+        * Start the telemetry task if done.
+
+        Else it will disconnect the stage and cancel the telemetry task.
+        """
+        if self.disabled_or_enabled:
+            if not self.component.connected:
+                self.component.connect()
+            if self.telemetry_task.done():
+                self.telemetry_task = asyncio.create_task(self.telemetry())
+        else:
+            if self.component.connected:
+                self.component.disconnect()
+            self.telemetry_task.cancel()
+
+    async def close_tasks(self):
+        """End the telemetry loop and disconnect from the stage."""
+        await super().close_tasks()
+        self.telemetry_task.cancel()
+        if self.component.connected:
+            self.component.disconnect()
+
+    async def do_getHome(self, data):
+        """Home the stage.
+
+        Parameters
+        ----------
+        data : `cmd_getHome.DataType`
+            Command data.
+        """
+        self.assert_enabled("getHome")
+        self.allow_notmoving("getHome")
+        self.detailed_state = LinearStage.DetailedState.MOVINGSTATE
+        self.component.get_home()
+        await asyncio.sleep(3)
+        self.detailed_state = LinearStage.DetailedState.NOTMOVINGSTATE
+
+    async def do_moveAbsolute(self, data):
+        """Move the stage using absolute position.
+
+        Parameters
+        ----------
+        data : `cmd_moveAbsolute.DataType`
+            Command data.
+        """
+        self.assert_enabled("moveAbsolute")
+        self.allow_notmoving("moveAbsolute")
+        self.detailed_state = LinearStage.DetailedState.MOVINGSTATE
+        self.component.move_absolute(data.distance)
+        await asyncio.sleep(3)
+        self.detailed_state = LinearStage.DetailedState.NOTMOVINGSTATE
+
+    async def do_moveRelative(self, data):
+        """Move the stage using relative position
+
+        Parameters
+        ----------
+        data : `cmd_moveRelative.DataType`
+            Command data.
+        """
+        self.assert_enabled("moveRelative")
+        self.allow_notmoving("moveRelative")
+        self.detailed_state = LinearStage.DetailedState.MOVINGSTATE
+        self.component.move_relative(data.distance)
+        await asyncio.sleep(3)
+        self.detailed_state = LinearStage.DetailedState.NOTMOVINGSTATE
+
+    async def do_stop(self, data):
+        """Stop the stage.
+
+        Parameters
+        ----------
+        data : `cmd_stop.DataType`
+            Command data.
+        """
+        self.assert_enabled("stop")
+        self.component.stop()
+        self.detailed_state = LinearStage.DetailedState.NOTMOVINGSTATE