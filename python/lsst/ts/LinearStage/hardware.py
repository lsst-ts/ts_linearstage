--- conflicted
+++ resolved
@@ -1,708 +1,617 @@
-__all__ = ["ZaberLSTStage","IgusLinearStageStepper"]
-
-from zaber import serial as zaber
-import logging
-from serial import SerialException
-<<<<<<< HEAD
-import socket
-=======
-import pty
-import os
-from lsst.ts.LinearStage.mock_server import MockSerial
->>>>>>> 7e0b9a7b
-
-
-class IgusLinearStageStepper:
-    """A class representing the Igus linear stage devices.
-    These devices are driven by stepper motors over a socket
-    using the Dryve v1 controller
-
-    Parameters
-    ----------
-
-    port :
-        The port used to establish the socket connection.
-
-    address :
-        The address of the dryve controller.
-
-    Attributes
-    ----------
-    reply_queue : LinearStageQueue
-        A queue designed to hold replies connected to commands
-
-    position : str
-        This holds the position of the linear stage. It starts at none as
-        device requires homing to be done before it can be moved.
-
-    reply_flag_dictionary : dict
-        This is a dictionary which contains all of the reply flags
-        corresponding to what they mean.
-
-    warning_flag_dictionary : dict
-        This is a dictionary which contains all of the warning flags which
-        correspond to what those flags mean.
-
-    steps_conversion : int
-        This is approximately the amount of steps in a millimeter for
-        this particular stage.
-
-     """
-
-    def __init__(self) -> None:
-        self.logger = logging.getLogger(__name__)
-        self.connected = False
-        self.commander = None
-        self.device_address = None
-        self.address = 1
-        self.position = None
-        self.reply_flag_dictionary = {
-            "BADDATA": "improperly formatted or invalid data",
-        }
-        self.warning_flag_dictionary = {
-            "WR": "No reference position",
-        }
-        self.steps_conversion = 8000 # Needs to move to configuration file
-        self.logger.debug("initialized IgusLinearStageStepper")
-
-    def configure(self, config):
-        self.port = config.socket_port
-        self.address = config.socket_address
-
-    def connect(self):
-        """ Opens socket to IGUS Stage. Note that dryve must be configured to
-        use MODBUS TCP, with a unit identifier of 1"""
-
-        try:
-            self.commander = socket.socket(socket.AF_INET, socket.SOCK_STREAM)
-        except socket.error:
-            self.logger.debug('Failed to create socket')
-
-        self.commander.connect((self.address, self.port))
-        self.logger.debug(f'Socket created to {self.address} on port {self.port}')
-
-    def disconnect(self):
-        self.commander.close()
-        self.logger.debug(f'Socket Closed to {self.address} on port {self.port}')
-        self.commander = None
-
-    def move_absolute(self, value):
-        """This method moves the linear stage absolutely by the number of
-        steps away from the starting position.
-        i.e. value=10 would mean the stage would move 10 millimeters away from
-        the start.
-
-        The method uses a try-catch block to handle the Timeout error
-        exception.
-        It sends the command which returns a reply that is logged and then
-        check for accepted or rejected status according to SAL specifications.
-        If the command is accepted then the command begins executing.
-        The device is polled for its status until the device is idle.
-        If the command finishes successfully then it is logged and the
-        position is set by the get_position function.
-
-        Parameters
-        ----------
-        value :
-            The number of millimeters(converted) to move the stage.
-
-        Returns
-        -------
-
-        """
-        raise NotImplementedError
-
-        # try:
-        #     reply = self.commander.send("move abs {}".format(int(value*self.steps_conversion)))
-        #     self.logger.debug(reply)
-        #     status_dictionary = self.check_reply(reply)
-        #     if status_dictionary is False:
-        #         raise Exception("Command rejected")
-        # except TimeoutError as e:
-        #     self.logger.error(e)
-        #     self.logger.info("Command timeout")
-        #     raise
-
-    def move_relative(self, value):
-        """This method moves the linear stage relative to the current position.
-
-        This method begins by establishing a try-catch block which handles the
-        timeout exception by logging the error and proper SAL code.
-        The command is then sent to the device where a reply is ostensibly
-        returned.
-        The reply is checked for acknowledgement or rejection and handled
-        accordingly.
-        If the command is accepted the device will perform the move and poll
-        the device until it is idle returning SAL codes.
-        The position attribute is updated using the get_position function.
-
-        Parameters
-        ----------
-        value :
-            The number of millimeters(converted) to move the stage.
-
-        Returns
-        -------
-
-        """
-        raise NotImplementedError
-
-        # try:
-        #     self.logger.debug("move rel {}".format(int(value * self.steps_conversion)))
-        #     reply = self.commander.send("move rel {}".format(int(value * self.steps_conversion)))
-        #     self.logger.info(reply)
-        #     status_dictionary = self.check_reply(reply)
-        #     if status_dictionary is False:
-        #         raise Exception("Command rejected")
-        #
-        # except TimeoutError as e:
-        #     self.logger.error(e)
-        #     self.logger.info("Command timeout")
-        #     raise
-
-    def get_home(self):
-        """This method calls the homing method of the device which is used to
-        establish a reference position.
-
-        The method begins by forming an AsciiCommand for the home command.
-        The try-catch block is then established for the rest of the method in
-        order to catch the timeout error and handle it appropriately.
-        The command is sent to the device and a reply is likely returned.
-        The reply is then checked for accepted or rejected status.
-        If the command is accepted then the command begins to perform.
-        The device is polled until idle while returning the appropriate SAL
-        codes.
-        If the command finishes successfully then the SAL code is logged.
-
-        Parameters
-        ----------
-
-        Returns
-        -------
-
-        """
-        raise NotImplementedError
-
-        # cmd = zaber.AsciiCommand("{} home".format(self.address))
-        # try:
-        #     reply = self.commander.send(cmd)
-        #     self.logger.info(reply)
-        #     self.check_reply(reply)
-        # except SerialException as e:
-        #     self.logger.error(e)
-        #     self.logger.info("Command for device timed out")
-        #     raise
-
-    def check_reply(self, reply):
-        """This method checks the reply for any warnings or errors and
-        acknowledgement or rejection of the command.
-
-        This method has 4 if-else clauses that it checks for any normal or
-        abnormal operation of the linear stage.
-
-        Parameters
-        ----------
-        reply :
-            This is the reply that is to be checked.
-
-        Returns
-        -------
-
-        """
-
-        raise NotImplementedError
-
-        # if reply.reply_flag == "RJ" and reply.warning_flag != "--":
-        #     self.logger.warning("Command rejected by device {} for {}".format(
-        #         self.address, self.warning_flag_dictionary[reply.warning_flag]))
-        #     return False
-        # elif reply.reply_flag == "RJ" and reply.warning_flag == "--":
-        #     self.logger.error("Command rejected due to {}".format(
-        #         self.reply_flag_dictionary.get(reply.data, reply.data)))
-        #     return False
-        # elif reply.reply_flag == "OK" and reply.warning_flag != "--":
-        #     self.logger.warning("Command accepted but probably would return improper result due to {}".format(
-        #         self.warning_flag_dictionary[reply.warning_flag]))
-        #
-        #     return True
-        # else:
-        #     self.logger.info("Command accepted by device #{}".format(self.address))
-        #     return True
-
-    def get_position(self):
-        """This method returns the position of the linear stage.
-
-        It works by sending a command to the device and ostensibly is given a
-        reply.
-        The reply is then checked for acceptance or rejection by the device
-        and the position is then set by the return of the reply's data if
-        successful.
-
-        """
-        raise NotImplementedError
-
-        # try:
-        #     reply = self.commander.send("get pos")
-        #     self.logger.debug(reply)
-        #     status_dictionary = self.check_reply(reply)
-        #     if status_dictionary:
-        #         self.logger.info("Position captured")
-        #         return float(float(reply.data) / self.steps_conversion)
-        # except SerialException as e:
-        #     self.logger.error(e)
-        #     self.logger.info("Command for device timed out")
-        #     raise e
-
-    def retrieve_status(self):
-        # Statusword 6041h
-        # Status request
-        status = [0, 0, 0, 0, 0, 13, 0, 43, 13, 0, 0, 0, 96, 65, 0, 0, 0, 0, 2]
-        status_array = bytearray(status)
-
-        response = self.send_telegram(status_array)
-        self.logger.debug(f'Sent status request, received {response}')
-
-        return response
-        # try:
-        #     reply = self.commander.send("")
-        #     self.logger.debug(reply)
-        #     status_dictionary = self.check_reply(reply)
-        #     if status_dictionary:
-        #         self.logger.info("Status captured")
-        #         return reply.device_status
-        # except SerialException as e:
-        #     self.logger.error(e)
-        #     raise
-
-    def stop(self):
-
-        raise NotImplementedError
-
-    def send_telegram(self, data):
-        # Send data via open socket
-        self.commander.send(data)
-        res = s.recv(24)
-        # Return response telegram
-        return list(res)
-
-
-class ZaberLSTStage:
-    """A class representing the linear stage device
-
-    Parameters
-    ----------
-
-    simulation_mode : `bool`
-        Is the stage in simulation mode.
-
-    Attributes
-    ----------
-    log : `logging.Logger`
-        A log for the class.
-
-    connected : `bool`
-        Is the stage connected.
-
-    commander : `zaber.serial.AsciiDevice`
-        Commands the serial device.
-
-    serial_port : `str`
-        The name of the port for the device.
-
-    address : `int`
-        The address of the device along the chain.
-
-    position : `str`
-        This holds the position of the linear stage. It starts at none as
-        device requires homing to be done before it can be moved.
-
-    reply_flag_dictionary : `dict`
-        This is a dictionary which contains all of the reply flags
-        corresponding to what they mean.
-
-    warning_flag_dictionary : `dict`
-        This is a dictionary which contains all of the warning flags which
-        correspond to what those flags mean.
-
-    steps_conversion : `int`
-        This is approximately the amount of steps in a millimeter for
-        this particular stage.
-
-    simulation_mode : `bool`
-        Is the hardware in simulation mode.
-
-     """
-
-    def __init__(self, simulation_mode) -> None:
-        self.log = logging.getLogger(__name__)
-        self.connected = False
-        self.commander = None
-<<<<<<< HEAD
-=======
-        self.serial_port = "/home/saluser/dev/ttyLinearStage1"
->>>>>>> 7e0b9a7b
-        self.device_address = None
-        self.address = 1
-        self.position = None
-        self.reply_flag_dictionary = {
-            "BADDATA": "improperly formatted or invalid data",
-            "AGAIN": "The command cannot be processed right now. "
-            "The user or application should send the command again.",
-            "BADAXIS": "The command was sent with an axis number greater than the number of axes available.",
-            "BADCOMMAND": "The command or setting is incorrect or invalid.",
-            "BADMESSAGEID": "A message ID was provided, but was not either -- or a number from 0 to 99.",
-            "DEVICEONLY": "An axis number was specified when trying to execute a device only command.",
-            "FULL": "The device has run out of permanent storage and cannot accept the command.",
-            "LOCKSTEP": "An axis cannot be moved using normal motion commands because it is part of a "
-            "lockstep group.",
-            "NOACCESS": "The command or setting is not available at the current access level.",
-            "PARKED": "The device cannot move because it is currently parked.",
-            "STATUSBUSY": "The device cannot be parked, nor can certain settings be changed, "
-            "because it is currently busy.",
-        }
-        self.warning_flag_dictionary = {
-            "WR": "No reference position",
-            "--": "No Warning",
-            "FD": "The driver has disabled itself due to overheating.",
-            "FQ": "The encoder-measured position may be unreliable. "
-            "The encoder has encountered a read error due to poor sensor alignment, "
-            "vibration, dirt or other environmental conditions.",
-            "FS": "Stalling was detected and the axis has stopped itself.",
-            "FT": "The lockstep group has exceeded allowable twist and has stopped.",
-            "FB": "A previous streamed motion could not be executed because it failed a precondition "
-            "(e.g. motion exceeds device bounds, calls nested too deeply).",
-            "FP": "Streamed or sinusoidal motion was terminated because an axis slipped "
-            "and thus the device deviated from the requested path.",
-            "FE": "The target limit sensor cannot be reached or is faulty.",
-            "WH": "The device has a position reference, but has not been homed. "
-            "As a result, calibration has been disabled.",
-            "WL": "A movement operation did not complete due to a triggered limit sensor. "
-            "This flag is set if a movement operation is interrupted by a limit sensor "
-            "and the No Reference Position (WR) warning flag is not present.",
-            "WP": "The saved calibration data type for the specified peripheral.serial value "
-            "is unsupported by the current peripheral id.",
-            "WV": "The supply voltage is outside the recommended operating range of the device. "
-            "Damage could result to the device if not remedied.",
-            "WT": "The internal temperature of the controller has exceeded the recommended limit for the "
-            "device.",
-            "WM": "While not in motion, the axis has been forced out of its position.",
-            "NC": "Axis is busy due to manual control via the knob.",
-            "NI": "A movement operation (command or manual control) was requested "
-            "while the axis was executing another movement command. "
-            "This indicates that a movement command did not complete.",
-            "ND": "The device has slowed down while following a streamed motion path "
-            "because it has run out of queued motions.",
-            "NU": "A setting is pending to be updated or a reset is pending.",
-            "NJ": "Joystick calibration is in progress. Moving the joystick will have no effect.",
-        }
-<<<<<<< HEAD
-        self.logger.debug("created ZaberLSTStage")
-=======
->>>>>>> 7e0b9a7b
-        self.steps_conversion = 8000
-        self.simulation_mode = bool(simulation_mode)
-        self.log.info("created LinearStageComponent")
-
-    def configure(self, config):
-<<<<<<< HEAD
-        self.port = config.serial_port
-        self.address = config.daisy_chain_address
-=======
-        """Configure the settings.
-
-        Parameters
-        ----------
-        config : `types.SimpleNamespace`
-        """
-        if not self.simulation_mode:
-            self.serial_port = config.port
-            self.address = config.address
->>>>>>> 7e0b9a7b
-
-    def connect(self):
-        """Connect to the Stage."""
-        if self.simulation_mode is False:
-            self.commander = zaber.AsciiDevice(
-                zaber.AsciiSerial(self.serial_port), self.address
-            )
-        else:
-            main, reader = pty.openpty()
-            serial = zaber.AsciiSerial(os.ttyname(main))
-            serial._ser = MockSerial("")
-            self.commander = zaber.AsciiDevice(serial, self.address)
-        self.log.info("Connected")
-
-    def disconnect(self):
-        """Disconnect from the stage."""
-        self.commander.port.close()
-        self.commander = None
-        self.log.info("Disconnected")
-
-    def move_absolute(self, value):
-        """Move the stage using absolute position.
-
-        The method uses a try-catch block to handle the Timeout error
-        exception.
-        It sends the command which returns a reply that is logged and then
-        check for accepted or rejected status according to SAL specifications.
-        If the command is accepted then the command begins executing.
-        The device is polled for its status until the device is idle.
-        If the command finishes successfully then it is logged and the
-        position is set by the get_position function.
-
-        Parameters
-        ----------
-        value : `int`
-            The number of millimeters(converted) to move the stage.
-
-        Raises
-        ------
-        Exception
-            Raised when the command is rejected
-        e : `TimeoutError`
-            Raised when the serial port times out.
-
-        """
-        try:
-            reply = self.commander.send(
-                "move abs {}".format(int(value * self.steps_conversion))
-            )
-            self.log.info(reply)
-            status_dictionary = self.check_reply(reply)
-            if status_dictionary is False:
-                raise Exception("Command rejected")
-        except TimeoutError as e:
-            self.log.error(e)
-            raise
-
-    def move_relative(self, value):
-        """Move the stage using relative position.
-
-        This method begins by establishing a try-catch block which handles the
-        timeout exception by logging the error and proper SAL code.
-        The command is then sent to the device where a reply is ostensibly
-        returned.
-        The reply is checked for acknowledgement or rejection and handled
-        accordingly.
-        If the command is accepted the device will perform the move and poll
-        the device until it is idle returning SAL codes.
-        The position attribute is updated using the get_position function.
-
-        Parameters
-        ----------
-        value : `int`
-            The number of millimeters(converted) to move the stage.
-
-        Raises
-        ------
-        Exception
-            Raised when command is rejected.
-        e : `TimeoutError`
-            Raised when serial port times out.
-        """
-        try:
-            self.log.debug("move rel {}".format(int(value * self.steps_conversion)))
-            reply = self.commander.send(
-                "move rel {}".format(int(value * self.steps_conversion))
-            )
-            self.log.info(reply)
-            status_dictionary = self.check_reply(reply)
-            if status_dictionary is False:
-                raise Exception("Command rejected")
-
-        except TimeoutError as e:
-            self.log.error(e)
-            self.log.info("Command timeout")
-            raise
-
-    def get_home(self):
-        """Home the stage by returning to the beginning of the track.
-
-        The method begins by forming an AsciiCommand for the home command.
-        The try-catch block is then established for the rest of the method in
-        order to catch the timeout error and handle it appropriately.
-        The command is sent to the device and a reply is likely returned.
-        The reply is then checked for accepted or rejected status.
-        If the command is accepted then the command begins to perform.
-        The device is polled until idle while returning the appropriate SAL
-        codes.
-        If the command finishes successfully then the SAL code is logged.
-
-        Raises
-        ------
-        e : `SerialException`
-            Raised when the serial port has a problem.
-
-        """
-        cmd = zaber.AsciiCommand("{} home".format(self.address))
-        try:
-            reply = self.commander.send(cmd)
-            self.log.info(reply)
-            self.check_reply(reply)
-        except SerialException as e:
-            self.log.error(e)
-            self.log.info("Command for device timed out")
-            raise
-
-    def check_reply(self, reply):
-        """Check the reply for any issues/
-
-        This method has 4 if-else clauses that it checks for any normal or
-        abnormal operation of the linear stage.
-
-        Parameters
-        ----------
-        reply : `str`
-            This is the reply that is to be checked.
-
-        Returns
-        -------
-        bool
-            Is the command accepted.
-        """
-        self.log.info(reply)
-        if reply.reply_flag == "RJ" and reply.warning_flag != "--":
-            self.log.warning(
-                "Command rejected by device {} for {}".format(
-                    self.address, self.warning_flag_dictionary[reply.warning_flag]
-                )
-            )
-            return False
-        elif reply.reply_flag == "RJ" and reply.warning_flag == "--":
-            self.log.error(
-                "Command rejected due to {}".format(
-                    self.reply_flag_dictionary.get(reply.data, reply.data)
-                )
-            )
-            return False
-        elif reply.reply_flag == "OK" and reply.warning_flag != "--":
-            self.log.warning(
-                "Command accepted but probably would return improper result due to {}".format(
-                    self.warning_flag_dictionary[reply.warning_flag]
-                )
-            )
-
-            return True
-        else:
-            self.log.info("Command accepted by device #{}".format(self.address))
-            return True
-
-    def get_position(self):
-        """Return the position of the stage.
-
-        It works by sending a command to the device and ostensibly is given a
-        reply.
-        The reply is then checked for acceptance or rejection by the device
-        and the position is then set by the return of the reply's data if
-        successful.
-
-        Returns
-        -------
-        float
-            The position of the stage.
-
-        Raises
-        ------
-        e : `serial.SerialException`
-            Raised when serial port has a problem.
-        """
-        try:
-            reply = self.commander.send("get pos")
-            self.log.info(reply)
-            status_dictionary = self.check_reply(reply)
-            if status_dictionary:
-                self.log.info("Position captured")
-                return float(float(reply.data) / self.steps_conversion)
-        except SerialException as e:
-            self.log.error(e)
-            self.log.info("Command for device timed out")
-            raise e
-
-    def retrieve_status(self):
-        """Return the status of the LinearStage.
-
-        Returns
-        -------
-        str
-            The status of the LinearStage.
-
-        Raises
-        ------
-        e : `serial.SerialException`
-            Raised when the serial port has a problem.
-
-        """
-        try:
-            reply = self.commander.send("")
-            self.log.info(reply)
-            status_dictionary = self.check_reply(reply)
-            if status_dictionary:
-                self.log.info("Status captured")
-                return reply.device_status
-        except SerialException as e:
-            self.log.error(e)
-            raise
-
-    def publish(self):
-        """Publish the telemetry of the stage."""
-        self.position = self.get_position()
-        self.status = self.retrieve_status()
-
-    def stop(self):
-        """Stop the movement of the stage.
-
-        Raises
-        ------
-        e : `serial.SerialException`
-            Raised when the serial port has a problem.
-        """
-        try:
-            reply = self.commander.send("stop")
-            self.log.debug(reply)
-            status_dictionary = self.check_reply(reply)
-            if status_dictionary:
-                self.log.info("Device stopped")
-        except SerialException as e:
-<<<<<<< HEAD
-            self.logger.error(e)
-            raise e
-
-# The code below isn't used for anything... keeping it here for the moment
-# import time
-# class MockLinearStageComponent:
-#     def __init__(self):
-#         self.position = 35
-#         self.status = "IDLE"
-#         self.max_limit = 75
-#         self.min_limit = 0
-#
-#     def get_position(self):
-#         return self.position
-#
-#     def get_status(self):
-#         return self.status
-#
-#     def get_home(self):
-#         while self.position != 0:
-#             self.position -= 0.1
-#             time.sleep(0.01)
-#
-#     def move_relative(self, value):
-#         while self.position != value:
-#             if value > 0:
-#                 self.position += 0.1
-#             else:
-#                 self.position -= 0.1
-#             time.sleep(0.01)
-#
-#     def move_absolute(self, value):
-#         while self.position != value:
-#             if value > 0:
-#                 self.position += 0.1
-#             else:
-#                 self.position -= 0.1
-#             time.sleep(0.01)
-=======
-            self.log.error(e)
-            raise e
->>>>>>> 7e0b9a7b
+__all__ = ["ZaberLSTStage", "IgusLinearStageStepper"]
+
+from zaber import serial as zaber
+import logging
+from serial import SerialException
+import pty
+import os
+from lsst.ts.LinearStage.mock_server import MockSerial
+import socket
+
+
+class IgusLinearStageStepper:
+    """A class representing the Igus linear stage devices.
+    These devices are driven by stepper motors over a socket
+    using the Dryve v1 controller
+
+    Parameters
+    ----------
+
+    port :
+        The port used to establish the socket connection.
+
+    address :
+        The address of the dryve controller.
+
+    Attributes
+    ----------
+    reply_queue : LinearStageQueue
+        A queue designed to hold replies connected to commands
+
+    position : str
+        This holds the position of the linear stage. It starts at none as
+        device requires homing to be done before it can be moved.
+
+    reply_flag_dictionary : dict
+        This is a dictionary which contains all of the reply flags
+        corresponding to what they mean.
+
+    warning_flag_dictionary : dict
+        This is a dictionary which contains all of the warning flags which
+        correspond to what those flags mean.
+
+    steps_conversion : int
+        This is approximately the amount of steps in a millimeter for
+        this particular stage.
+
+     """
+
+    def __init__(self) -> None:
+        self.log = logging.getLogger(__name__)
+        self.connected = False
+        self.commander = None
+        self.device_address = None
+        self.address = 1
+        self.position = None
+        self.reply_flag_dictionary = {
+            "BADDATA": "improperly formatted or invalid data",
+        }
+        self.warning_flag_dictionary = {
+            "WR": "No reference position",
+        }
+        self.steps_conversion = 8000  # Needs to move to configuration file
+        self.log.debug("initialized IgusLinearStageStepper")
+
+    def configure(self, config):
+        self.port = config.socket_port
+        self.address = config.socket_address
+
+    def connect(self):
+        """ Opens socket to IGUS Stage. Note that dryve must be configured to
+        use MODBUS TCP, with a unit identifier of 1"""
+
+        try:
+            self.commander = socket.socket(socket.AF_INET, socket.SOCK_STREAM)
+        except socket.error:
+            self.log.debug("Failed to create socket")
+
+        self.commander.connect((self.address, self.port))
+        self.log.debug(f"Socket created to {self.address} on port {self.port}")
+
+    def disconnect(self):
+        self.commander.close()
+        self.log.debug(f"Socket Closed to {self.address} on port {self.port}")
+        self.commander = None
+
+    def move_absolute(self, value):
+        """This method moves the linear stage absolutely by the number of
+        steps away from the starting position.
+        i.e. value=10 would mean the stage would move 10 millimeters away from
+        the start.
+
+        The method uses a try-catch block to handle the Timeout error
+        exception.
+        It sends the command which returns a reply that is logged and then
+        check for accepted or rejected status according to SAL specifications.
+        If the command is accepted then the command begins executing.
+        The device is polled for its status until the device is idle.
+        If the command finishes successfully then it is logged and the
+        position is set by the get_position function.
+
+        Parameters
+        ----------
+        value :
+            The number of millimeters(converted) to move the stage.
+
+        Returns
+        -------
+
+        """
+        raise NotImplementedError
+
+    def move_relative(self, value):
+        """This method moves the linear stage relative to the current position.
+
+        This method begins by establishing a try-catch block which handles the
+        timeout exception by logging the error and proper SAL code.
+        The command is then sent to the device where a reply is ostensibly
+        returned.
+        The reply is checked for acknowledgement or rejection and handled
+        accordingly.
+        If the command is accepted the device will perform the move and poll
+        the device until it is idle returning SAL codes.
+        The position attribute is updated using the get_position function.
+
+        Parameters
+        ----------
+        value :
+            The number of millimeters(converted) to move the stage.
+
+        Returns
+        -------
+
+        """
+        raise NotImplementedError
+
+    def get_home(self):
+        """This method calls the homing method of the device which is used to
+        establish a reference position.
+
+        The method begins by forming an AsciiCommand for the home command.
+        The try-catch block is then established for the rest of the method in
+        order to catch the timeout error and handle it appropriately.
+        The command is sent to the device and a reply is likely returned.
+        The reply is then checked for accepted or rejected status.
+        If the command is accepted then the command begins to perform.
+        The device is polled until idle while returning the appropriate SAL
+        codes.
+        If the command finishes successfully then the SAL code is logged.
+
+        Parameters
+        ----------
+
+        Returns
+        -------
+
+        """
+        raise NotImplementedError
+
+        # cmd = zaber.AsciiCommand("{} home".format(self.address))
+        # try:
+        #     reply = self.commander.send(cmd)
+        #     self.log.info(reply)
+        #     self.check_reply(reply)
+        # except SerialException as e:
+        #     self.log.error(e)
+        #     self.log.info("Command for device timed out")
+        #     raise
+
+    def check_reply(self, reply):
+        """This method checks the reply for any warnings or errors and
+        acknowledgement or rejection of the command.
+
+        This method has 4 if-else clauses that it checks for any normal or
+        abnormal operation of the linear stage.
+
+        Parameters
+        ----------
+        reply :
+            This is the reply that is to be checked.
+
+        Returns
+        -------
+
+        """
+
+        raise NotImplementedError
+
+    def get_position(self):
+        """This method returns the position of the linear stage.
+
+        It works by sending a command to the device and ostensibly is given a
+        reply.
+        The reply is then checked for acceptance or rejection by the device
+        and the position is then set by the return of the reply's data if
+        successful.
+
+        """
+        raise NotImplementedError
+
+        # try:
+        #     reply = self.commander.send("get pos")
+        #     self.log.debug(reply)
+        #     status_dictionary = self.check_reply(reply)
+        #     if status_dictionary:
+        #         self.log.info("Position captured")
+        #         return float(float(reply.data) / self.steps_conversion)
+        # except SerialException as e:
+        #     self.log.error(e)
+        #     self.log.info("Command for device timed out")
+        #     raise e
+
+    def retrieve_status(self):
+        # Statusword 6041h
+        # Status request
+        status = [0, 0, 0, 0, 0, 13, 0, 43, 13, 0, 0, 0, 96, 65, 0, 0, 0, 0, 2]
+        status_array = bytearray(status)
+
+        response = self.send_telegram(status_array)
+        self.log.debug(f"Sent status request, received {response}")
+
+        return response
+        # try:
+        #     reply = self.commander.send("")
+        #     self.log.debug(reply)
+        #     status_dictionary = self.check_reply(reply)
+        #     if status_dictionary:
+        #         self.log.info("Status captured")
+        #         return reply.device_status
+        # except SerialException as e:
+        #     self.log.error(e)
+        #     raise
+
+    def stop(self):
+
+        raise NotImplementedError
+
+    def send_telegram(self, data):
+        # Send data via open socket
+        self.commander.send(data)
+        # Max length of response is 24
+        res = self.commander.recv(24)
+        # Return response telegram
+        return list(res)
+
+
+class ZaberLSTStage:
+    """A class representing the linear stage device
+
+    Parameters
+    ----------
+
+    simulation_mode : `bool`
+        Is the stage in simulation mode.
+
+    Attributes
+    ----------
+    log : `logging.Logger`
+        A log for the class.
+
+    connected : `bool`
+        Is the stage connected.
+
+    commander : `zaber.serial.AsciiDevice`
+        Commands the serial device.
+
+    serial_port : `str`
+        The name of the port for the device.
+
+    address : `int`
+        The address of the device along the chain.
+
+    position : `str`
+        This holds the position of the linear stage. It starts at none as
+        device requires homing to be done before it can be moved.
+
+    reply_flag_dictionary : `dict`
+        This is a dictionary which contains all of the reply flags
+        corresponding to what they mean.
+
+    warning_flag_dictionary : `dict`
+        This is a dictionary which contains all of the warning flags which
+        correspond to what those flags mean.
+
+    steps_conversion : `int`
+        This is approximately the amount of steps in a millimeter for
+        this particular stage.
+
+    simulation_mode : `bool`
+        Is the hardware in simulation mode.
+
+     """
+
+    def __init__(self, simulation_mode) -> None:
+        self.log = logging.getLogger(__name__)
+        self.connected = False
+        self.commander = None
+        # Below should be in config file?
+        self.serial_port = "/home/saluser/dev/ttyLinearStage1"
+        self.device_address = None
+        self.address = 1
+        self.position = None
+        self.reply_flag_dictionary = {
+            "BADDATA": "improperly formatted or invalid data",
+            "AGAIN": "The command cannot be processed right now. "
+            "The user or application should send the command again.",
+            "BADAXIS": "The command was sent with an axis number greater than the number of axes available.",
+            "BADCOMMAND": "The command or setting is incorrect or invalid.",
+            "BADMESSAGEID": "A message ID was provided, but was not either -- or a number from 0 to 99.",
+            "DEVICEONLY": "An axis number was specified when trying to execute a device only command.",
+            "FULL": "The device has run out of permanent storage and cannot accept the command.",
+            "LOCKSTEP": "An axis cannot be moved using normal motion commands because it is part of a "
+            "lockstep group.",
+            "NOACCESS": "The command or setting is not available at the current access level.",
+            "PARKED": "The device cannot move because it is currently parked.",
+            "STATUSBUSY": "The device cannot be parked, nor can certain settings be changed, "
+            "because it is currently busy.",
+        }
+        self.warning_flag_dictionary = {
+            "WR": "No reference position",
+            "--": "No Warning",
+            "FD": "The driver has disabled itself due to overheating.",
+            "FQ": "The encoder-measured position may be unreliable. "
+            "The encoder has encountered a read error due to poor sensor alignment, "
+            "vibration, dirt or other environmental conditions.",
+            "FS": "Stalling was detected and the axis has stopped itself.",
+            "FT": "The lockstep group has exceeded allowable twist and has stopped.",
+            "FB": "A previous streamed motion could not be executed because it failed a precondition "
+            "(e.g. motion exceeds device bounds, calls nested too deeply).",
+            "FP": "Streamed or sinusoidal motion was terminated because an axis slipped "
+            "and thus the device deviated from the requested path.",
+            "FE": "The target limit sensor cannot be reached or is faulty.",
+            "WH": "The device has a position reference, but has not been homed. "
+            "As a result, calibration has been disabled.",
+            "WL": "A movement operation did not complete due to a triggered limit sensor. "
+            "This flag is set if a movement operation is interrupted by a limit sensor "
+            "and the No Reference Position (WR) warning flag is not present.",
+            "WP": "The saved calibration data type for the specified peripheral.serial value "
+            "is unsupported by the current peripheral id.",
+            "WV": "The supply voltage is outside the recommended operating range of the device. "
+            "Damage could result to the device if not remedied.",
+            "WT": "The internal temperature of the controller has exceeded the recommended limit for the "
+            "device.",
+            "WM": "While not in motion, the axis has been forced out of its position.",
+            "NC": "Axis is busy due to manual control via the knob.",
+            "NI": "A movement operation (command or manual control) was requested "
+            "while the axis was executing another movement command. "
+            "This indicates that a movement command did not complete.",
+            "ND": "The device has slowed down while following a streamed motion path "
+            "because it has run out of queued motions.",
+            "NU": "A setting is pending to be updated or a reset is pending.",
+            "NJ": "Joystick calibration is in progress. Moving the joystick will have no effect.",
+        }
+
+        self.steps_conversion = 8000  # FIXME : needs to move to config file
+        self.simulation_mode = bool(simulation_mode)
+        self.log.debug("initialized ZaberLSTStage")
+
+    def configure(self, config):
+        """Configure the settings.
+
+        Parameters
+        ----------
+        config : `types.SimpleNamespace`
+        """
+        if not self.simulation_mode:
+            self.serial_port = config.port
+            self.address = config.address
+            # FIXME
+            self.port = config.serial_port
+            self.address = config.daisy_chain_address
+
+    def connect(self):
+        """Connect to the Stage."""
+        if self.simulation_mode is False:
+            self.commander = zaber.AsciiDevice(
+                zaber.AsciiSerial(self.serial_port), self.address
+            )
+        else:
+            main, reader = pty.openpty()
+            serial = zaber.AsciiSerial(os.ttyname(main))
+            serial._ser = MockSerial("")
+            self.commander = zaber.AsciiDevice(serial, self.address)
+        self.log.info("Connected")
+
+    def disconnect(self):
+        """Disconnect from the stage."""
+        self.commander.port.close()
+        self.commander = None
+        self.log.info("Disconnected")
+
+    def move_absolute(self, value):
+        """Move the stage using absolute position.
+
+        The method uses a try-catch block to handle the Timeout error
+        exception.
+        It sends the command which returns a reply that is logged and then
+        check for accepted or rejected status according to SAL specifications.
+        If the command is accepted then the command begins executing.
+        The device is polled for its status until the device is idle.
+        If the command finishes successfully then it is logged and the
+        position is set by the get_position function.
+
+        Parameters
+        ----------
+        value : `int`
+            The number of millimeters(converted) to move the stage.
+
+        Raises
+        ------
+        Exception
+            Raised when the command is rejected
+        e : `TimeoutError`
+            Raised when the serial port times out.
+
+        """
+        try:
+            reply = self.commander.send(
+                "move abs {}".format(int(value * self.steps_conversion))
+            )
+            self.log.info(reply)
+            status_dictionary = self.check_reply(reply)
+            if status_dictionary is False:
+                raise Exception("Command rejected")
+        except TimeoutError as e:
+            self.log.error(e)
+            raise
+
+    def move_relative(self, value):
+        """Move the stage using relative position.
+
+        This method begins by establishing a try-catch block which handles the
+        timeout exception by logging the error and proper SAL code.
+        The command is then sent to the device where a reply is ostensibly
+        returned.
+        The reply is checked for acknowledgement or rejection and handled
+        accordingly.
+        If the command is accepted the device will perform the move and poll
+        the device until it is idle returning SAL codes.
+        The position attribute is updated using the get_position function.
+
+        Parameters
+        ----------
+        value : `int`
+            The number of millimeters(converted) to move the stage.
+
+        Raises
+        ------
+        Exception
+            Raised when command is rejected.
+        e : `TimeoutError`
+            Raised when serial port times out.
+        """
+        try:
+            self.log.debug("move rel {}".format(int(value * self.steps_conversion)))
+            reply = self.commander.send(
+                "move rel {}".format(int(value * self.steps_conversion))
+            )
+            self.log.info(reply)
+            status_dictionary = self.check_reply(reply)
+            if status_dictionary is False:
+                raise Exception("Command rejected")
+
+        except TimeoutError as e:
+            self.log.error(e)
+            self.log.info("Command timeout")
+            raise
+
+    def get_home(self):
+        """Home the stage by returning to the beginning of the track.
+
+        The method begins by forming an AsciiCommand for the home command.
+        The try-catch block is then established for the rest of the method in
+        order to catch the timeout error and handle it appropriately.
+        The command is sent to the device and a reply is likely returned.
+        The reply is then checked for accepted or rejected status.
+        If the command is accepted then the command begins to perform.
+        The device is polled until idle while returning the appropriate SAL
+        codes.
+        If the command finishes successfully then the SAL code is logged.
+
+        Raises
+        ------
+        e : `SerialException`
+            Raised when the serial port has a problem.
+
+        """
+        cmd = zaber.AsciiCommand("{} home".format(self.address))
+        try:
+            reply = self.commander.send(cmd)
+            self.log.info(reply)
+            self.check_reply(reply)
+        except SerialException as e:
+            self.log.error(e)
+            self.log.info("Command for device timed out")
+            raise
+
+    def check_reply(self, reply):
+        """Check the reply for any issues/
+
+        This method has 4 if-else clauses that it checks for any normal or
+        abnormal operation of the linear stage.
+
+        Parameters
+        ----------
+        reply : `str`
+            This is the reply that is to be checked.
+
+        Returns
+        -------
+        bool
+            Is the command accepted.
+        """
+        self.log.info(reply)
+        if reply.reply_flag == "RJ" and reply.warning_flag != "--":
+            self.log.warning(
+                "Command rejected by device {} for {}".format(
+                    self.address, self.warning_flag_dictionary[reply.warning_flag]
+                )
+            )
+            return False
+        elif reply.reply_flag == "RJ" and reply.warning_flag == "--":
+            self.log.error(
+                "Command rejected due to {}".format(
+                    self.reply_flag_dictionary.get(reply.data, reply.data)
+                )
+            )
+            return False
+        elif reply.reply_flag == "OK" and reply.warning_flag != "--":
+            self.log.warning(
+                "Command accepted but probably would return improper result due to {}".format(
+                    self.warning_flag_dictionary[reply.warning_flag]
+                )
+            )
+
+            return True
+        else:
+            self.log.info("Command accepted by device #{}".format(self.address))
+            return True
+
+    def get_position(self):
+        """Return the position of the stage.
+
+        It works by sending a command to the device and ostensibly is given a
+        reply.
+        The reply is then checked for acceptance or rejection by the device
+        and the position is then set by the return of the reply's data if
+        successful.
+
+        Returns
+        -------
+        float
+            The position of the stage.
+
+        Raises
+        ------
+        e : `serial.SerialException`
+            Raised when serial port has a problem.
+        """
+        try:
+            reply = self.commander.send("get pos")
+            self.log.info(reply)
+            status_dictionary = self.check_reply(reply)
+            if status_dictionary:
+                self.log.info("Position captured")
+                return float(float(reply.data) / self.steps_conversion)
+        except SerialException as e:
+            self.log.error(e)
+            self.log.info("Command for device timed out")
+            raise e
+
+    def retrieve_status(self):
+        """Return the status of the LinearStage.
+
+        Returns
+        -------
+        str
+            The status of the LinearStage.
+
+        Raises
+        ------
+        e : `serial.SerialException`
+            Raised when the serial port has a problem.
+
+        """
+        try:
+            reply = self.commander.send("")
+            self.log.info(reply)
+            status_dictionary = self.check_reply(reply)
+            if status_dictionary:
+                self.log.info("Status captured")
+                return reply.device_status
+        except SerialException as e:
+            self.log.error(e)
+            raise
+
+    def publish(self):
+        """Publish the telemetry of the stage."""
+        self.position = self.get_position()
+        self.status = self.retrieve_status()
+
+    def stop(self):
+        """Stop the movement of the stage.
+
+        Raises
+        ------
+        e : `serial.SerialException`
+            Raised when the serial port has a problem.
+        """
+        try:
+            reply = self.commander.send("stop")
+            self.log.debug(reply)
+            status_dictionary = self.check_reply(reply)
+            if status_dictionary:
+                self.log.info("Device stopped")
+        except SerialException as e:
+            self.log.error(e)
+            raise e