--- conflicted
+++ resolved
@@ -1,229 +1,221 @@
-from lsst.ts.LinearStage.hardware import ZaberLSTStage
-from zaber.serial import AsciiReply
-import pytest
-
-
-<<<<<<< HEAD
-class TestZaberLSTStage:
-
-    @pytest.fixture(scope="class")
-    def lsc(self):
-        lsc = ZaberLSTStage()
-=======
-class TestLinearStageComponent:
-    @pytest.fixture(scope="class")
-    def lsc(self):
-        lsc = LinearStageComponent(simulation_mode=True)
->>>>>>> 7e0b9a7b
-        return lsc
-
-    def test_command_accepted(self, lsc):
-        reply = AsciiReply("@01 0 OK IDLE -- 0 \r")
-        status_dictionary = lsc.check_reply(reply)
-        assert status_dictionary is True
-
-    @pytest.mark.parametrize(
-        "data, expected",
-        [
-            ("BADDATA", "improperly formatted or invalid data"),
-            (
-                "AGAIN",
-                "The command cannot be processed right now. "
-                "The user or application should send the command again.",
-            ),
-            (
-                "BADAXIS",
-                "The command was sent with an axis number greater than the number of axes available.",
-            ),
-            ("BADCOMMAND", "The command or setting is incorrect or invalid."),
-            (
-                "BADMESSAGEID",
-                "A message ID was provided, but was not either -- or a number from 0 to 99.",
-            ),
-            (
-                "DEVICEONLY",
-                "An axis number was specified when trying to execute a device only command.",
-            ),
-            (
-                "FULL",
-                "The device has run out of permanent storage and cannot accept the command.",
-            ),
-            (
-                "LOCKSTEP",
-                "An axis cannot be moved using normal motion commands because it is part of a lockstep"
-                "group.",
-            ),
-            (
-                "NOACCESS",
-                "The command or setting is not available at the current access level.",
-            ),
-            ("PARKED", "The device cannot move because it is currently parked."),
-            (
-                "STATUSBUSY",
-                "The device cannot be parked, nor can certain settings be changed, "
-                "because it is currently busy.",
-            ),
-        ],
-    )
-    def test_command_reply_flag_rejected(self, lsc, data, expected):
-        reply = AsciiReply("@01 0 RJ IDLE -- {0}".format(data))
-        status_dictionary = lsc.check_reply(reply)
-        assert status_dictionary is False
-
-    @pytest.mark.parametrize(
-        "data, expected",
-        [
-            ("WR", "No reference position"),
-            pytest.param("--", "No Warning"),
-            ("FD", "The driver has disabled itself due to overheating."),
-            (
-                "FQ",
-                "The encoder-measured position may be unreliable. "
-                "The encoder has encountered a read error due to poor sensor alignment, "
-                "vibration, dirt or other environmental conditions.",
-            ),
-            ("FS", "Stalling was detected and the axis has stopped itself."),
-            ("FT", "The lockstep group has exceeded allowable twist and has stopped."),
-            (
-                "FB",
-                "A previous streamed motion could not be executed because it failed a precondition "
-                "(e.g. motion exceeds device bounds, calls nested too deeply).",
-            ),
-            (
-                "FP",
-                "Streamed or sinusoidal motion was terminated because an axis slipped "
-                "and thus the device deviated from the requested path.",
-            ),
-            ("FE", "The target limit sensor cannot be reached or is faulty."),
-            (
-                "WH",
-                "The device has a position reference, but has not been homed. "
-                "As a result, calibration has been disabled.",
-            ),
-            (
-                "WL",
-                "A movement operation did not complete due to a triggered limit sensor. "
-                "This flag is set if a movement operation is interrupted by a limit sensor "
-                "and the No Reference Position (WR) warning flag is not present.",
-            ),
-            (
-                "WP",
-                "The saved calibration data type for the specified peripheral.serial value "
-                "is unsupported by the current peripheral id.",
-            ),
-            (
-                "WV",
-                "The supply voltage is outside the recommended operating range of the device. "
-                "Damage could result to the device if not remedied.",
-            ),
-            (
-                "WT",
-                "The internal temperature of the controller has exceeded the recommended limit for the "
-                "device.",
-            ),
-            (
-                "WM",
-                "While not in motion, the axis has been forced out of its position.",
-            ),
-            ("NC", "Axis is busy due to manual control via the knob."),
-            (
-                "NI",
-                "A movement operation (command or manual control) was requested "
-                "while the axis was executing another movement command. "
-                "This indicates that a movement command did not complete.",
-            ),
-            (
-                "ND",
-                "The device has slowed down while following a streamed motion path "
-                "because it has run out of queued motions.",
-            ),
-            ("NU", "A setting is pending to be updated or a reset is pending."),
-            (
-                "NJ",
-                "Joystick calibration is in progress. Moving the joystick will have no effect.",
-            ),
-        ],
-    )
-    def test_command_warning_flag_rejected(self, lsc, data, expected):
-        reply = AsciiReply("@01 0 RJ IDLE {0} 0".format(data))
-        status_dictionary = lsc.check_reply(reply)
-        assert status_dictionary is False
-
-    @pytest.mark.parametrize(
-        "data, expected",
-        [
-            ("WR", "No reference position"),
-            pytest.param("--", "No Warning"),
-            ("FD", "The driver has disabled itself due to overheating."),
-            (
-                "FQ",
-                "The encoder-measured position may be unreliable. "
-                "The encoder has encountered a read error due to poor sensor alignment, "
-                "vibration, dirt or other environmental conditions.",
-            ),
-            ("FS", "Stalling was detected and the axis has stopped itself."),
-            ("FT", "The lockstep group has exceeded allowable twist and has stopped."),
-            (
-                "FB",
-                "A previous streamed motion could not be executed because it failed a precondition "
-                "(e.g. motion exceeds device bounds, calls nested too deeply).",
-            ),
-            (
-                "FP",
-                "Streamed or sinusoidal motion was terminated because an axis slipped "
-                "and thus the device deviated from the requested path.",
-            ),
-            ("FE", "The target limit sensor cannot be reached or is faulty."),
-            (
-                "WH",
-                "The device has a position reference, but has not been homed. "
-                "As a result, calibration has been disabled.",
-            ),
-            (
-                "WL",
-                "A movement operation did not complete due to a triggered limit sensor. "
-                "This flag is set if a movement operation is interrupted by a limit sensor "
-                "and the No Reference Position (WR) warning flag is not present.",
-            ),
-            (
-                "WP",
-                "The saved calibration data type for the specified peripheral.serial value "
-                "is unsupported by the current peripheral id.",
-            ),
-            (
-                "WV",
-                "The supply voltage is outside the recommended operating range of the device. "
-                "Damage could result to the device if not remedied.",
-            ),
-            (
-                "WT",
-                "The internal temperature of the controller has exceeded the recommended limit for the "
-                "device.",
-            ),
-            (
-                "WM",
-                "While not in motion, the axis has been forced out of its position.",
-            ),
-            ("NC", "Axis is busy due to manual control via the knob."),
-            (
-                "NI",
-                "A movement operation (command or manual control) was requested "
-                "while the axis was executing another movement command. "
-                "This indicates that a movement command did not complete.",
-            ),
-            (
-                "ND",
-                "The device has slowed down while following a streamed motion path "
-                "because it has run out of queued motions.",
-            ),
-            ("NU", "A setting is pending to be updated or a reset is pending."),
-            (
-                "NJ",
-                "Joystick calibration is in progress. Moving the joystick will have no effect.",
-            ),
-        ],
-    )
-    def test_command_warning_flag_accepted(self, lsc, data, expected):
-        reply = AsciiReply("@01 0 OK IDLE {0} 0".format(data))
-        status_dictionary = lsc.check_reply(reply)
-        assert status_dictionary is True+from lsst.ts.LinearStage.hardware import ZaberLSTStage
+from zaber.serial import AsciiReply
+import pytest
+
+
+class TestZaberLSTStage:
+    @pytest.fixture(scope="class")
+    def lsc(self):
+        lsc = ZaberLSTStage(simulation_mode=True)
+        return lsc
+
+    def test_command_accepted(self, lsc):
+        reply = AsciiReply("@01 0 OK IDLE -- 0 \r")
+        status_dictionary = lsc.check_reply(reply)
+        assert status_dictionary is True
+
+    @pytest.mark.parametrize(
+        "data, expected",
+        [
+            ("BADDATA", "improperly formatted or invalid data"),
+            (
+                "AGAIN",
+                "The command cannot be processed right now. "
+                "The user or application should send the command again.",
+            ),
+            (
+                "BADAXIS",
+                "The command was sent with an axis number greater than the number of axes available.",
+            ),
+            ("BADCOMMAND", "The command or setting is incorrect or invalid."),
+            (
+                "BADMESSAGEID",
+                "A message ID was provided, but was not either -- or a number from 0 to 99.",
+            ),
+            (
+                "DEVICEONLY",
+                "An axis number was specified when trying to execute a device only command.",
+            ),
+            (
+                "FULL",
+                "The device has run out of permanent storage and cannot accept the command.",
+            ),
+            (
+                "LOCKSTEP",
+                "An axis cannot be moved using normal motion commands because it is part of a lockstep"
+                "group.",
+            ),
+            (
+                "NOACCESS",
+                "The command or setting is not available at the current access level.",
+            ),
+            ("PARKED", "The device cannot move because it is currently parked."),
+            (
+                "STATUSBUSY",
+                "The device cannot be parked, nor can certain settings be changed, "
+                "because it is currently busy.",
+            ),
+        ],
+    )
+    def test_command_reply_flag_rejected(self, lsc, data, expected):
+        reply = AsciiReply("@01 0 RJ IDLE -- {0}".format(data))
+        status_dictionary = lsc.check_reply(reply)
+        assert status_dictionary is False
+
+    @pytest.mark.parametrize(
+        "data, expected",
+        [
+            ("WR", "No reference position"),
+            pytest.param("--", "No Warning"),
+            ("FD", "The driver has disabled itself due to overheating."),
+            (
+                "FQ",
+                "The encoder-measured position may be unreliable. "
+                "The encoder has encountered a read error due to poor sensor alignment, "
+                "vibration, dirt or other environmental conditions.",
+            ),
+            ("FS", "Stalling was detected and the axis has stopped itself."),
+            ("FT", "The lockstep group has exceeded allowable twist and has stopped."),
+            (
+                "FB",
+                "A previous streamed motion could not be executed because it failed a precondition "
+                "(e.g. motion exceeds device bounds, calls nested too deeply).",
+            ),
+            (
+                "FP",
+                "Streamed or sinusoidal motion was terminated because an axis slipped "
+                "and thus the device deviated from the requested path.",
+            ),
+            ("FE", "The target limit sensor cannot be reached or is faulty."),
+            (
+                "WH",
+                "The device has a position reference, but has not been homed. "
+                "As a result, calibration has been disabled.",
+            ),
+            (
+                "WL",
+                "A movement operation did not complete due to a triggered limit sensor. "
+                "This flag is set if a movement operation is interrupted by a limit sensor "
+                "and the No Reference Position (WR) warning flag is not present.",
+            ),
+            (
+                "WP",
+                "The saved calibration data type for the specified peripheral.serial value "
+                "is unsupported by the current peripheral id.",
+            ),
+            (
+                "WV",
+                "The supply voltage is outside the recommended operating range of the device. "
+                "Damage could result to the device if not remedied.",
+            ),
+            (
+                "WT",
+                "The internal temperature of the controller has exceeded the recommended limit for the "
+                "device.",
+            ),
+            (
+                "WM",
+                "While not in motion, the axis has been forced out of its position.",
+            ),
+            ("NC", "Axis is busy due to manual control via the knob."),
+            (
+                "NI",
+                "A movement operation (command or manual control) was requested "
+                "while the axis was executing another movement command. "
+                "This indicates that a movement command did not complete.",
+            ),
+            (
+                "ND",
+                "The device has slowed down while following a streamed motion path "
+                "because it has run out of queued motions.",
+            ),
+            ("NU", "A setting is pending to be updated or a reset is pending."),
+            (
+                "NJ",
+                "Joystick calibration is in progress. Moving the joystick will have no effect.",
+            ),
+        ],
+    )
+    def test_command_warning_flag_rejected(self, lsc, data, expected):
+        reply = AsciiReply("@01 0 RJ IDLE {0} 0".format(data))
+        status_dictionary = lsc.check_reply(reply)
+        assert status_dictionary is False
+
+    @pytest.mark.parametrize(
+        "data, expected",
+        [
+            ("WR", "No reference position"),
+            pytest.param("--", "No Warning"),
+            ("FD", "The driver has disabled itself due to overheating."),
+            (
+                "FQ",
+                "The encoder-measured position may be unreliable. "
+                "The encoder has encountered a read error due to poor sensor alignment, "
+                "vibration, dirt or other environmental conditions.",
+            ),
+            ("FS", "Stalling was detected and the axis has stopped itself."),
+            ("FT", "The lockstep group has exceeded allowable twist and has stopped."),
+            (
+                "FB",
+                "A previous streamed motion could not be executed because it failed a precondition "
+                "(e.g. motion exceeds device bounds, calls nested too deeply).",
+            ),
+            (
+                "FP",
+                "Streamed or sinusoidal motion was terminated because an axis slipped "
+                "and thus the device deviated from the requested path.",
+            ),
+            ("FE", "The target limit sensor cannot be reached or is faulty."),
+            (
+                "WH",
+                "The device has a position reference, but has not been homed. "
+                "As a result, calibration has been disabled.",
+            ),
+            (
+                "WL",
+                "A movement operation did not complete due to a triggered limit sensor. "
+                "This flag is set if a movement operation is interrupted by a limit sensor "
+                "and the No Reference Position (WR) warning flag is not present.",
+            ),
+            (
+                "WP",
+                "The saved calibration data type for the specified peripheral.serial value "
+                "is unsupported by the current peripheral id.",
+            ),
+            (
+                "WV",
+                "The supply voltage is outside the recommended operating range of the device. "
+                "Damage could result to the device if not remedied.",
+            ),
+            (
+                "WT",
+                "The internal temperature of the controller has exceeded the recommended limit for the "
+                "device.",
+            ),
+            (
+                "WM",
+                "While not in motion, the axis has been forced out of its position.",
+            ),
+            ("NC", "Axis is busy due to manual control via the knob."),
+            (
+                "NI",
+                "A movement operation (command or manual control) was requested "
+                "while the axis was executing another movement command. "
+                "This indicates that a movement command did not complete.",
+            ),
+            (
+                "ND",
+                "The device has slowed down while following a streamed motion path "
+                "because it has run out of queued motions.",
+            ),
+            ("NU", "A setting is pending to be updated or a reset is pending."),
+            (
+                "NJ",
+                "Joystick calibration is in progress. Moving the joystick will have no effect.",
+            ),
+        ],
+    )
+    def test_command_warning_flag_accepted(self, lsc, data, expected):
+        reply = AsciiReply("@01 0 OK IDLE {0} 0".format(data))
+        status_dictionary = lsc.check_reply(reply)
+        assert status_dictionary is True